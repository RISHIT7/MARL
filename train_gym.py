--- conflicted
+++ resolved
@@ -21,228 +21,9 @@
 from gymnasium import spaces
 from collections import defaultdict
 import torch.optim as optim
-<<<<<<< HEAD
 import torch
 from environment.env import MaritimeTrafficEnv
 from policy.policynetwork import PolicyNetwork
-=======
-
-class MaritimeTrafficEnv(gym.Env):
-    def __init__(self):
-        super().__init__()
-        
-        # Environment parameters
-        self.zones = ['z_dummy', 'z1', 'z2', 'z3', 'z4']
-        self.Z = len(self.zones)
-        self.H = 10
-        
-        # Valid transitions (chain + reverse)
-        self.valid_transitions = [
-            ('z_dummy', 'z1'), ('z1', 'z2'), ('z2', 'z3'), ('z3', 'z4'),
-            ('z3', 'z2'), ('z2', 'z1')
-        ]
-        
-        # State space dimensions
-        self.state_size = 2 * (self.Z**2 * self.H) + 2 * (self.Z**2) + self.Z
-        
-        # Gym spaces
-        self.observation_space = spaces.Box(
-            low=0, high=np.inf, shape=(self.state_size,), dtype=np.float32
-        )
-        self.action_space = spaces.Box(
-            low=-10, high=10, shape=(len(self.valid_transitions),), dtype=np.float32
-        )
-        
-        # Transit time bounds
-        self.t_min = {trans: 1 for trans in self.valid_transitions}
-        self.t_max = {trans: 3 for trans in self.valid_transitions}
-        
-        # Zone capacities for reward computation
-        self.capacities = {z: 5 for z in self.zones}
-        self.w_r = 1.0
-        self.w_d = 1.0
-        
-        self.reset()
-
-    def reset(self, seed=None):
-        super().reset(seed=seed)
-        
-        # Initialize count vectors
-        self.n_txn = defaultdict(int)  # (z,z',τ)
-        self.n_arr = defaultdict(int)  # z
-        self.n_nxt = defaultdict(int)  # (z,z')
-        self.n_tilda = defaultdict(int)  # (z,z',τ)
-        
-        self.t = 0
-        
-        # Deterministic arrival schedule: P(⟨z_d,z1,1⟩) = 3
-        self.arrival_schedule = {1: {'z1': 3}, 3: {'z1': 2}, 5: {'z1': 1}}
-        
-        # Alpha probabilities (equal for simplicity)
-        self.alpha = self._compute_alpha()
-        
-        return self._get_state_vector(), {}
-
-    def _compute_alpha(self):
-        """Compute α(z'|z) transition probabilities"""
-        alpha = {}
-        for z in self.zones:
-            valid_dests = [dst for src, dst in self.valid_transitions if src == z]
-            if valid_dests:
-                prob = 1.0 / len(valid_dests)
-                alpha[z] = {dest: prob for dest in valid_dests}
-            else:
-                alpha[z] = {}
-        return alpha
-
-    def _get_state_vector(self):
-        """Convert count dictionaries to state vector"""
-        vec = np.zeros(self.state_size, dtype=np.float32)
-        idx = 0
-        
-        # n_txn: transit counts
-        for z in self.zones:
-            for z_p in self.zones:
-                for tau in range(1, self.H + 1):
-                    vec[idx] = self.n_txn.get((z, z_p, tau), 0)
-                    idx += 1
-        
-        # n_arr: arrival counts
-        for z in self.zones:
-            vec[idx] = self.n_arr.get(z, 0)
-            idx += 1
-            
-        # n_nxt: next destination counts
-        for z in self.zones:
-            for z_p in self.zones:
-                vec[idx] = self.n_nxt.get((z, z_p), 0)
-                idx += 1
-                
-        # n_tilda: committed route counts
-        for z in self.zones:
-            for z_p in self.zones:
-                for tau in range(1, self.H + 1):
-                    vec[idx] = self.n_tilda.get((z, z_p, tau), 0)
-                    idx += 1
-                    
-        return vec
-
-    def step(self, action):
-        self.t += 1
-        
-        # Transform action to β values using sigmoid: β ∈ [0,1]
-        beta_vals = 1.0 / (1.0 + np.exp(-action))
-        beta = {trans: beta_vals[i] for i, trans in enumerate(self.valid_transitions)}
-        
-        # 1. Process arrivals from schedule
-        arrivals = self.arrival_schedule.get(self.t, {})
-        for z_src, count in arrivals.items():
-            self.n_arr[z_src] += count
-            
-        # 2. Route decisions using α(z'|z) - multinomial distribution
-        for z_src, arr_count in arrivals.items():
-            if arr_count > 0 and z_src in self.alpha:
-                destinations = list(self.alpha[z_src].keys())
-                probabilities = list(self.alpha[z_src].values())
-                
-                if len(destinations) > 0:
-                    counts = np.random.multinomial(arr_count, probabilities)
-                    for dest, count in zip(destinations, counts):
-                        self.n_nxt[(z_src, dest)] += count
-
-        # 3. Transit time sampling using p_nav with β - binomial distribution
-        for (z_src, z_dest), nxt_count in list(self.n_nxt.items()):
-            if nxt_count > 0 and (z_src, z_dest) in self.valid_transitions:
-                t_min = self.t_min[(z_src, z_dest)]
-                t_max = self.t_max[(z_src, z_dest)]
-                n_trials = t_max - t_min
-                p_success = beta[(z_src, z_dest)]
-                
-                # Sample transit times for count
-                for _ in range(nxt_count):
-                    if n_trials > 0:
-                        delta_tilda = np.random.binomial(n_trials, p_success)
-                    else:
-                        delta_tilda = 0
-                    
-                    tau = self.t + t_min + delta_tilda
-                    if tau <= self.H:
-                        self.n_tilda[(z_src, z_dest, tau)] += 1
-                
-                # Clear processed next destinations
-                self.n_nxt[(z_src, z_dest)] = 0
-
-        # 4. Process transit completions
-        completed_transits = []
-        for (z_src, z_dest, tau), count in list(self.n_tilda.items()):
-            if tau == self.t and count > 0:
-                completed_transits.append((z_src, z_dest, tau, count))
-                
-        for z_src, z_dest, tau, count in completed_transits:
-            # Remove from n_tilda
-            self.n_tilda[(z_src, z_dest, tau)] -= count
-            if self.n_tilda[(z_src, z_dest, tau)] == 0:
-                del self.n_tilda[(z_src, z_dest, tau)]
-                
-            # Add to destination arrivals (unless terminal zone z4)
-            if z_dest != 'z4':
-                self.n_arr[z_dest] += count
-
-        # 5. Update transit counts (currently moving vessels)
-        self.n_txn.clear()
-        for (z_src, z_dest, tau), count in self.n_tilda.items():
-            if self.t < tau <= self.H:
-                self.n_txn[(z_src, z_dest, tau)] = count
-
-        # 6. Compute reward using equation 3
-        reward = self._compute_reward()
-        
-        # 7. Check termination
-        done = self.t >= self.H
-        
-        return self._get_state_vector(), reward, done, False, {}
-
-    def _compute_reward(self):
-        """Compute reward using equation 3: C(z,n) = w_r * max(n-cap, 0) + w_r"""
-        total_penalty = 0.0
-        
-        # Compute total vessels per zone
-        n_tot = defaultdict(int)
-        
-        # Count arrivals
-        for z, count in self.n_arr.items():
-            n_tot[z] += count
-            
-        # Count vessels in transit (will arrive later)
-        for (z_src, z_dest, tau), count in self.n_tilda.items():
-            if tau > self.t:
-                n_tot[z_dest] += count
-                
-        # Apply congestion penalty
-        for z in self.zones:
-            if z != 'z4':  # Terminal zone doesn't have congestion
-                excess = max(n_tot[z] - self.capacities[z], 0)
-                total_penalty += self.w_r * excess + self.w_d * excess
-
-        return -total_penalty
-
-
-class PolicyNetwork(nn.Module):
-    """Policy network outputting β values directly (θ = β as per paper)"""
-    def __init__(self, state_size, action_size):
-        super().__init__()
-        self.network = nn.Sequential(
-            nn.Linear(state_size, 128),
-            nn.ReLU(),
-            nn.Linear(128, 64),
-            nn.ReLU(),
-            nn.Linear(64, action_size)
-        )
-    
-    def forward(self, state):
-        return self.network(state)
-
->>>>>>> 53ccfe17
 
 class MaritimePolicyGradient:
     """Policy gradient implementation using equations 17-18 from paper"""
